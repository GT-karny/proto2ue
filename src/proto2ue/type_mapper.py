--- conflicted
+++ resolved
@@ -428,7 +428,6 @@
             if is_repeated:
                 ue_type = f"{self._array_wrapper}<{base_type}>"
                 container = self._array_wrapper
-<<<<<<< HEAD
             elif is_optional:
                 value_blueprint_type = self._base_type_blueprint_enabled(field)
                 optional_wrapper = self._ensure_optional_wrapper(
@@ -438,13 +437,6 @@
                 ue_type = optional_wrapper.ue_name
                 container = optional_wrapper.ue_name
         
-=======
-            elif wrap_with_optional:
-                ue_type = f"{self._optional_wrapper}<{base_type}>"
-                container = self._optional_wrapper
-            is_optional = wrap_with_optional
-
->>>>>>> 88c9dfeb
         return UEField(
             name=field.name,
             number=field.number,
